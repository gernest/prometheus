--- conflicted
+++ resolved
@@ -127,11 +127,7 @@
 	for _, scenario := range ruleEvalTestScenarios {
 		t.Run(scenario.name, func(t *testing.T) {
 			rule := NewRecordingRule("test_rule", scenario.expr, scenario.ruleLabels)
-<<<<<<< HEAD
-			result, err := rule.Eval(context.TODO(), ruleEvaluationTime, EngineQueryFunc(ng, storage), nil, 0)
-=======
-			result, err := rule.Eval(context.TODO(), 0, ruleEvaluationTime, EngineQueryFunc(testEngine, storage), nil, 0)
->>>>>>> 8a08f452
+			result, err := rule.Eval(context.TODO(), 0, ruleEvaluationTime, EngineQueryFunc(ng, storage), nil, 0)
 			require.NoError(t, err)
 			testutil.RequireEqual(t, scenario.expected, result)
 		})
@@ -150,11 +146,7 @@
 			b.ResetTimer()
 
 			for i := 0; i < b.N; i++ {
-<<<<<<< HEAD
-				_, err := rule.Eval(context.TODO(), ruleEvaluationTime, EngineQueryFunc(ng, storage), nil, 0)
-=======
-				_, err := rule.Eval(context.TODO(), 0, ruleEvaluationTime, EngineQueryFunc(testEngine, storage), nil, 0)
->>>>>>> 8a08f452
+				_, err := rule.Eval(context.TODO(), 0, ruleEvaluationTime, EngineQueryFunc(ng, storage), nil, 0)
 				if err != nil {
 					require.NoError(b, err)
 				}
@@ -229,11 +221,7 @@
 	evalTime := time.Unix(0, 0)
 
 	for _, test := range tests {
-<<<<<<< HEAD
-		switch _, err := rule.Eval(context.TODO(), evalTime, EngineQueryFunc(ng, storage), nil, test.limit); {
-=======
-		switch _, err := rule.Eval(context.TODO(), 0, evalTime, EngineQueryFunc(testEngine, storage), nil, test.limit); {
->>>>>>> 8a08f452
+		switch _, err := rule.Eval(context.TODO(), 0, evalTime, EngineQueryFunc(ng, storage), nil, test.limit); {
 		case err != nil:
 			require.EqualError(t, err, test.err)
 		case test.err != "":
