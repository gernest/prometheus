--- conflicted
+++ resolved
@@ -165,11 +165,7 @@
 
 		evalTime := baseTime.Add(test.time)
 
-<<<<<<< HEAD
-		res, err := rule.Eval(context.TODO(), evalTime, EngineQueryFunc(ng, storage), nil, 0)
-=======
-		res, err := rule.Eval(context.TODO(), 0, evalTime, EngineQueryFunc(testEngine, storage), nil, 0)
->>>>>>> 8a08f452
+		res, err := rule.Eval(context.TODO(), 0, evalTime, EngineQueryFunc(ng, storage), nil, 0)
 		require.NoError(t, err)
 
 		var filteredRes promql.Vector // After removing 'ALERTS_FOR_STATE' samples.
@@ -305,27 +301,20 @@
 				},
 			}
 
+			ng := testEngine(t)
 			var forState float64
 			for i, test := range tests {
 				t.Logf("case %d", i)
 				evalTime := baseTime.Add(test.time).Add(queryOffset)
 
-<<<<<<< HEAD
-	ng := testEngine(t)
-	var forState float64
-	for i, test := range tests {
-		t.Logf("case %d", i)
-		evalTime := baseTime.Add(test.time)
-=======
 				if test.persistThisTime {
 					forState = float64(evalTime.Unix())
 				}
 				if test.result == nil {
 					forState = float64(value.StaleNaN)
 				}
->>>>>>> 8a08f452
-
-				res, err := rule.Eval(context.TODO(), queryOffset, evalTime, EngineQueryFunc(testEngine, storage), nil, 0)
+
+				res, err := rule.Eval(context.TODO(), queryOffset, evalTime, EngineQueryFunc(ng, storage), nil, 0)
 				require.NoError(t, err)
 
 				var filteredRes promql.Vector // After removing 'ALERTS' samples.
@@ -347,15 +336,10 @@
 				}
 				require.Equal(t, len(test.result), len(filteredRes), "%d. Number of samples in expected and actual output don't match (%d vs. %d)", i, len(test.result), len(res))
 
-<<<<<<< HEAD
-		res, err := rule.Eval(context.TODO(), evalTime, EngineQueryFunc(ng, storage), nil, 0)
-		require.NoError(t, err)
-=======
 				sort.Slice(filteredRes, func(i, j int) bool {
 					return labels.Compare(filteredRes[i].Metric, filteredRes[j].Metric) < 0
 				})
 				prom_testutil.RequireEqual(t, test.result, filteredRes)
->>>>>>> 8a08f452
 
 				for _, aa := range rule.ActiveAlerts() {
 					require.Zero(t, aa.Labels.Get(model.MetricNameLabel), "%s label set on active alert: %s", model.MetricNameLabel, aa.Labels)
@@ -380,111 +364,14 @@
 		http_requests{job="app-server", instance="0", group="canary", severity="overwrite-me"}	75  85 50 0 0 25 0 0 40 0 120
 		http_requests{job="app-server", instance="1", group="canary", severity="overwrite-me"}	125 90 60 0 0 25 0 0 40 0 130
 	`)
-<<<<<<< HEAD
-	t.Cleanup(func() { storage.Close() })
-
-	expr, err := parser.ParseExpr(`http_requests{group="canary", job="app-server"} < 100`)
-	require.NoError(t, err)
-
-	ng := testEngine(t)
-	opts := &ManagerOptions{
-		QueryFunc:       EngineQueryFunc(ng, storage),
-		Appendable:      storage,
-		Queryable:       storage,
-		Context:         context.Background(),
-		Logger:          log.NewNopLogger(),
-		NotifyFunc:      func(ctx context.Context, expr string, alerts ...*Alert) {},
-		OutageTolerance: 30 * time.Minute,
-		ForGracePeriod:  10 * time.Minute,
-	}
-
-	alertForDuration := 25 * time.Minute
-	// Initial run before prometheus goes down.
-	rule := NewAlertingRule(
-		"HTTPRequestRateLow",
-		expr,
-		alertForDuration,
-		0,
-		labels.FromStrings("severity", "critical"),
-		labels.EmptyLabels(), labels.EmptyLabels(), "", true, nil,
-	)
-
-	group := NewGroup(GroupOptions{
-		Name:          "default",
-		Interval:      time.Second,
-		Rules:         []Rule{rule},
-		ShouldRestore: true,
-		Opts:          opts,
-	})
-	groups := make(map[string]*Group)
-	groups["default;"] = group
-
-	initialRuns := []time.Duration{0, 5 * time.Minute}
-
-	baseTime := time.Unix(0, 0)
-	for _, duration := range initialRuns {
-		evalTime := baseTime.Add(duration)
-		group.Eval(context.TODO(), evalTime)
-	}
-
-	// Prometheus goes down here. We create new rules and groups.
-	type testInput struct {
-		name            string
-		restoreDuration time.Duration
-		expectedAlerts  []*Alert
-
-		num          int
-		noRestore    bool
-		gracePeriod  bool
-		downDuration time.Duration
-		before       func()
-	}
-
-	tests := []testInput{
-		{
-			name:            "normal restore (alerts were not firing)",
-			restoreDuration: 15 * time.Minute,
-			expectedAlerts:  rule.ActiveAlerts(),
-			downDuration:    10 * time.Minute,
-		},
-		{
-			name:            "outage tolerance",
-			restoreDuration: 40 * time.Minute,
-			noRestore:       true,
-			num:             2,
-		},
-		{
-			name:            "no active alerts",
-			restoreDuration: 50 * time.Minute,
-			expectedAlerts:  []*Alert{},
-		},
-		{
-			name:            "test the grace period",
-			restoreDuration: 25 * time.Minute,
-			expectedAlerts:  []*Alert{},
-			gracePeriod:     true,
-			before: func() {
-				for _, duration := range []time.Duration{10 * time.Minute, 15 * time.Minute, 20 * time.Minute} {
-					evalTime := baseTime.Add(duration)
-					group.Eval(context.TODO(), evalTime)
-				}
-			},
-			num: 2,
-		},
-	}
-
-	for _, tt := range tests {
-		t.Run(tt.name, func(t *testing.T) {
-			if tt.before != nil {
-				tt.before()
-=======
 			t.Cleanup(func() { storage.Close() })
 
 			expr, err := parser.ParseExpr(`http_requests{group="canary", job="app-server"} < 100`)
 			require.NoError(t, err)
 
+			ng := testEngine(t)
 			opts := &ManagerOptions{
-				QueryFunc:       EngineQueryFunc(testEngine, storage),
+				QueryFunc:       EngineQueryFunc(ng, storage),
 				Appendable:      storage,
 				Queryable:       storage,
 				Context:         context.Background(),
@@ -492,7 +379,6 @@
 				NotifyFunc:      func(ctx context.Context, expr string, alerts ...*Alert) {},
 				OutageTolerance: 30 * time.Minute,
 				ForGracePeriod:  10 * time.Minute,
->>>>>>> 8a08f452
 			}
 
 			alertForDuration := 25 * time.Minute
@@ -647,27 +533,6 @@
 }
 
 func TestStaleness(t *testing.T) {
-<<<<<<< HEAD
-	st := teststorage.New(t)
-	defer st.Close()
-	engineOpts := promql.EngineOpts{
-		Logger:     nil,
-		Reg:        nil,
-		MaxSamples: 10,
-		Timeout:    10 * time.Second,
-	}
-	engine := promql.NewEngine(engineOpts)
-	t.Cleanup(func() {
-		require.NoError(t, engine.Close())
-	})
-	opts := &ManagerOptions{
-		QueryFunc:  EngineQueryFunc(engine, st),
-		Appendable: st,
-		Queryable:  st,
-		Context:    context.Background(),
-		Logger:     log.NewNopLogger(),
-	}
-=======
 	for _, queryOffset := range []time.Duration{0, time.Minute} {
 		st := teststorage.New(t)
 		defer st.Close()
@@ -678,6 +543,9 @@
 			Timeout:    10 * time.Second,
 		}
 		engine := promql.NewEngine(engineOpts)
+		t.Cleanup(func() {
+			require.NoError(t, engine.Close())
+		})
 		opts := &ManagerOptions{
 			QueryFunc:  EngineQueryFunc(engine, st),
 			Appendable: st,
@@ -685,7 +553,6 @@
 			Context:    context.Background(),
 			Logger:     log.NewNopLogger(),
 		}
->>>>>>> 8a08f452
 
 		expr, err := parser.ParseExpr("a + 1")
 		require.NoError(t, err)
