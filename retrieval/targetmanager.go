--- conflicted
+++ resolved
@@ -54,11 +54,7 @@
 }
 
 // NewTargetManager creates a new TargetManager.
-<<<<<<< HEAD
-func NewTargetManager(app Appendable) *TargetManager {
-=======
-func NewTargetManager(app storage.SampleAppender, logger log.Logger) *TargetManager {
->>>>>>> 8f781e41
+func NewTargetManager(app Appendable, logger log.Logger) *TargetManager {
 	return &TargetManager{
 		append:     app,
 		targetSets: map[string]*targetSet{},
